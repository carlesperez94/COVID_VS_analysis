# -*- coding: utf-8 -*-


# Standard imports
import argparse as ap
import glob
from collections import defaultdict

# External imports
import numpy as np
import matplotlib
import matplotlib.pyplot as plt
from matplotlib import cm

# Script information
__author__ = "Marti Municoy, Carles Perez"
__license__ = "GPL"
__version__ = "1.0.1"
__maintainer__ = "Marti Municoy, Carles Perez"
__email__ = "marti.municoy@bsc.es, carles.perez@bsc.es"


def parse_args():
    parser = ap.ArgumentParser()
    parser.add_argument("hbonds_data_paths", metavar="PATH", type=str,
                        nargs='*',
                        help="Path to H bonds data files")
    parser.add_argument("-m", "--mode", choices={"count", "frequent_interactions", "relative_frequency"},
                       default="count",
                       help="Selection of computation mode: (1)count - sum of all residues interacting, "
                            "(2)frequent_interactions - sum of interactions present at least in a 10% "
                            "of the structures of the simulation, (3)relative_frequency - mean of interacting "
                            "residues frequencies for each ligand.")

    args = parser.parse_args()

    return args.hbonds_data_paths, args.mode


def create_df(hb_path):
    rows_df = []
    with open(hb_path) as file:
        rows = file.readlines()
        for row in rows[2:]:
            rows_df.append(row.split())
    return rows_df


"""
def get_atoms_from_df(df):
    all_res = []
    for row in df:
        residues = row[3].split(",")[:-1]
        for residue in residues:
            all_res.append(residue)
    return all_res
"""


def get_hbond_atoms_from_df(df):
    hbond_atoms = []
    for row in df:
        residues = row[3].split(",")[:-1]
        for residue in residues:
            hbond_atoms.append(residue.split(":"))
    return hbond_atoms


def count_residues(hbond_atoms):
    counts = {}
    for hbond_atom in hbond_atoms:
        chain, residue, atom = hbond_atom
        counts["{}-{}-{}".format(chain, residue, atom)] = \
            counts.get("{}-{}-{}".format(chain, residue, atom), 0) + 1
    return counts


def count_atoms_from_residue(hbond_atoms):
    residues = []
    res_dict = {}
    for hbond_atom in hbond_atoms:
        chain, residue, atom = hbond_atom
        res_id = "{}-{}".format(chain, residue)
        residues.append(res_id)
    for res in residues:
        atoms_dict = {}
        for hbond_atom in hbond_atoms:
            chain, residue, atom = hbond_atom
            res_id = "{}-{}".format(chain, residue)
            if res == res_id:
                atoms_dict[atom] = atoms_dict.get(atom, 0) + 1
        res_dict[res] = atoms_dict
    return res_dict


def transform_count_to_freq(value, total):
    freq = value / total
    return freq


def count_frequencies(residues_dict, total):
    for name, residue in residues_dict.items():
        for atom, count in residue.items():
            residue[atom] = transform_count_to_freq(count, total)
    return residues_dict


def discard_low_frequent(residues_dict, total, dict_to_update=None, lim=0.1):
    for name, residue in residues_dict.items():
        for atom, count in residue.items():
            freq = transform_count_to_freq(count, total)
<<<<<<< HEAD
        if not freq < lim:
            if not name in dict_to_update.keys():
                dictionary = {}
                dictionary[atom] = dictionary.get(atom, 0) + 1
                dict_to_update[name] = dictionary
            else:
                dict_to_update[name][atom] = dict_to_update[name].get(atom, 0) + 1


def create_barplot(dictionary):
    plt.bar(range(len(dictionary)), list(dictionary.values()), align='center')
    plt.xticks(range(len(dictionary)), list(dictionary.keys()))
    plt.xticks(rotation=45)
=======
            if not freq < lim:
                new_dict.setdefault(name, []).append(atom)
    return new_dict
>>>>>>> 28783692


def append_simulation_counting(general_dict_results, new_info_dict):
    for name, residue in new_info_dict.items():
        for atom, count in residue.items():
            if not name in general_dict_results.keys():
                res = {}
                res.setdefault(atom, []).append(count)
                general_dict_results[name] = res
            else:
                general_dict_results[name].setdefault(atom, []).append(count)


def join_results(general_dict, mode):
    if mode == "count":
        for resname, residue_dict in general_dict.items():
            for atom, array_of_results in residue_dict.items():
                residue_dict[atom] = sum(array_of_results)
    if mode == "relative_frequency":
        for resname, residue_dict in general_dict.items():
            for atom, array_of_results in residue_dict.items():
                residue_dict[atom] = sum(array_of_results) / len(array_of_results)

<<<<<<< HEAD
=======

def create_barplot(dictionary):
    """
    atom_name_set = set()
    x = range(0, len(dictionary.keys()))
    max_atom_names = []
    for residue, atom_freq in dictionary.items():
        max_atom_names.append(len(atom_freq.keys()))
        for atom in atom_freq.keys():
            atom_name_set.add(atom)

    max_atom_names = max(max_atom_names)
    """
    fig, ax = plt.subplots(1)

    # y ticks and labels handlers
    y = 0.5
    ys = []
    sub_ys = []
    sub_xs = []
    ylabels = []
    sub_ylabels = []

    # colormap handlers
    norm = matplotlib.colors.Normalize(0, 10)
    cmap = cm.get_cmap('tab10')
    color_index = 0

    for residue, atom_freq in dictionary.items():
        _ys = []
        for atom, freq in atom_freq.items():
            _ys.append(y)
            sub_ylabels.append(atom)
            sub_xs.append(freq)
            plt.barh(y, freq, align='center', color=cmap(norm(color_index)))
            y += 1
        ys.append(np.mean(_ys))
        ylabels.append(residue)
        sub_ys += _ys
        if (color_index < 10):
            color_index += 1
        else:
            color_index = 0
        y += 0.5

    plt.ylabel('Residues', fontweight='bold')
    plt.yticks(ys, ylabels)

    offset = max(sub_xs) * 0.05

    for sub_x, sub_y, sub_ylabel in zip(sub_xs, sub_ys, sub_ylabels):
        ax.text(sub_x + offset, sub_y, sub_ylabel,
                horizontalalignment='center', verticalalignment='center',
                size=10)

    ax.set_facecolor('whitesmoke')

    plt.show()


>>>>>>> 28783692
def main():
    hb_paths, mode = parse_args()

    hb_paths_list = []
    if (type(hb_paths) == list):
        for hb_path in hb_paths:
            hb_paths_list += glob.glob(hb_path)
    else:
        hb_paths_list = glob.glob(hb_paths)
    general_results = {}
    for hb_path in hb_paths_list:
        df = create_df(hb_path)
        hbond_atoms = get_hbond_atoms_from_df(df)
        total = len(hbond_atoms)
        counting = count_atoms_from_residue(hbond_atoms)
        if mode == "relative_frequency":
            counting = count_frequencies(counting, total)
        if mode == "relative_frequency" or mode == "count":
            append_simulation_counting(general_results, counting)
        if mode == "frequent_interactions":
            discard_low_frequent(counting, total, general_results, lim=0.1)
    if mode != "frequent_interactions":
        join_results(general_results, mode)
    print(general_results)

    print(counting)

    create_barplot(general_results)



if __name__ == "__main__":
    main()<|MERGE_RESOLUTION|>--- conflicted
+++ resolved
@@ -109,7 +109,7 @@
     for name, residue in residues_dict.items():
         for atom, count in residue.items():
             freq = transform_count_to_freq(count, total)
-<<<<<<< HEAD
+
         if not freq < lim:
             if not name in dict_to_update.keys():
                 dictionary = {}
@@ -117,17 +117,6 @@
                 dict_to_update[name] = dictionary
             else:
                 dict_to_update[name][atom] = dict_to_update[name].get(atom, 0) + 1
-
-
-def create_barplot(dictionary):
-    plt.bar(range(len(dictionary)), list(dictionary.values()), align='center')
-    plt.xticks(range(len(dictionary)), list(dictionary.keys()))
-    plt.xticks(rotation=45)
-=======
-            if not freq < lim:
-                new_dict.setdefault(name, []).append(atom)
-    return new_dict
->>>>>>> 28783692
 
 
 def append_simulation_counting(general_dict_results, new_info_dict):
@@ -151,8 +140,6 @@
             for atom, array_of_results in residue_dict.items():
                 residue_dict[atom] = sum(array_of_results) / len(array_of_results)
 
-<<<<<<< HEAD
-=======
 
 def create_barplot(dictionary):
     """
@@ -213,7 +200,6 @@
     plt.show()
 
 
->>>>>>> 28783692
 def main():
     hb_paths, mode = parse_args()
 
@@ -244,6 +230,5 @@
     create_barplot(general_results)
 
 
-
 if __name__ == "__main__":
     main()